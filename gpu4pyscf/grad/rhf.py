--- conflicted
+++ resolved
@@ -32,10 +32,6 @@
 BINSIZE = 128
 libgvhf = load_library('libgvhf')
 
-<<<<<<< HEAD
-@profile
-=======
->>>>>>> 69804733
 def get_jk(mol, dm, hermi=1, vhfopt=None, with_j=True, with_k=True, omega=None,
            verbose=None):
 
